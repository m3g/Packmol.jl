name = "Packmol"
uuid = "6cdf86f9-9676-4cea-a42d-19f9a563443f"
<<<<<<< HEAD
authors = ["Leandro Martinez <lmartine@unicamp.br> and contributors"]
version = "0.1.7-DEV"
=======
authors = ["Leandro Martinez <leandro@iqm.unicamp.br> and contributors"]
version = "0.1.9-DEV"
>>>>>>> 62bc70fa

[deps]
CellListMap = "69e1c6dd-3888-40e6-b3c8-31ac5f578864"
LinearAlgebra = "37e2e46d-f89d-539d-b4ee-838fcccc9c8e"
NativeFileDialog = "e1fe445b-aa65-4df4-81c1-2041507f0fd4"
PDBTools = "e29189f1-7114-4dbd-93d0-c5673a921a58"
Packmol_jll = "eb89d173-8f78-57a0-9e6e-c2e8c44a5e61"
SPGBox = "bf97046b-3e66-4aa0-9aed-26efb7fac769"
StaticArrays = "90137ffa-7385-5640-81b9-e52037218182"
Statistics = "10745b16-79ce-11e8-11f9-7d13ad32a3b2"
TestItems = "1c621080-faea-4a02-84b6-bbd5e436b8fe"

[compat]
<<<<<<< HEAD
Aqua = "0.8"
CellListMap = "0.8.30, 0.9"
=======
Aqua = "0.6, 0.7, 0.8"
CellListMap = "0.9"
LinearAlgebra = "1.9"
>>>>>>> 62bc70fa
FiniteDifferences = "0.12.30"
ForwardDiff = "0.10"
NativeFileDialog = "0.2.1"
PDBTools = "1.5.1"
Packmol_jll = "20"
<<<<<<< HEAD
SPGBox = "0.7"
StaticArrays = "1.6"
Statistics = "1.9"
TestItems = "0.1"
=======
Parameters = "0.12"
Random = "1.9"
SPGBox = "0.5, 0.6, 0.7"
StaticArrays = "1"
Statistics = "1.9"
Test = "1.9"
TestItems = "0.1, 1"
TestItemRunner = "1"
>>>>>>> 62bc70fa
julia = "1.9"

[extras]
Aqua = "4c88cf16-eb10-579e-8560-4a9242c79595"
FiniteDifferences = "26cc04aa-876d-5657-8c51-4c34ba976000"
ForwardDiff = "f6369f11-7733-5829-9624-2563aa707210"
Random = "9a3f8284-a2c9-5f02-9a11-845980a1fd5c"
StaticArrays = "90137ffa-7385-5640-81b9-e52037218182"
Test = "8dfed614-e22c-5e08-85e1-65c5234f0b40"
TestItemRunner = "f8b46487-2199-4994-9208-9a1283c18c0a"

[targets]
test = ["Aqua", "Test", "Random", "StaticArrays", "ForwardDiff", "FiniteDifferences", "TestItemRunner"]<|MERGE_RESOLUTION|>--- conflicted
+++ resolved
@@ -1,12 +1,7 @@
 name = "Packmol"
 uuid = "6cdf86f9-9676-4cea-a42d-19f9a563443f"
-<<<<<<< HEAD
-authors = ["Leandro Martinez <lmartine@unicamp.br> and contributors"]
-version = "0.1.7-DEV"
-=======
 authors = ["Leandro Martinez <leandro@iqm.unicamp.br> and contributors"]
 version = "0.1.9-DEV"
->>>>>>> 62bc70fa
 
 [deps]
 CellListMap = "69e1c6dd-3888-40e6-b3c8-31ac5f578864"
@@ -20,25 +15,14 @@
 TestItems = "1c621080-faea-4a02-84b6-bbd5e436b8fe"
 
 [compat]
-<<<<<<< HEAD
-Aqua = "0.8"
-CellListMap = "0.8.30, 0.9"
-=======
 Aqua = "0.6, 0.7, 0.8"
 CellListMap = "0.9"
 LinearAlgebra = "1.9"
->>>>>>> 62bc70fa
 FiniteDifferences = "0.12.30"
 ForwardDiff = "0.10"
 NativeFileDialog = "0.2.1"
 PDBTools = "1.5.1"
 Packmol_jll = "20"
-<<<<<<< HEAD
-SPGBox = "0.7"
-StaticArrays = "1.6"
-Statistics = "1.9"
-TestItems = "0.1"
-=======
 Parameters = "0.12"
 Random = "1.9"
 SPGBox = "0.5, 0.6, 0.7"
@@ -47,7 +31,6 @@
 Test = "1.9"
 TestItems = "0.1, 1"
 TestItemRunner = "1"
->>>>>>> 62bc70fa
 julia = "1.9"
 
 [extras]
