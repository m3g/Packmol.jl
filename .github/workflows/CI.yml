name: CI
on:
  - push
  - pull_request
concurrency:
  group: ${{ github.workflow }}-${{ github.event.pull_request.number || github.ref }}
  cancel-in-progress: true
jobs:
  test:
    name: Julia ${{ matrix.version }} - ${{ matrix.os }} - ${{ matrix.arch }} - ${{ github.event_name }}
    runs-on: ${{ matrix.os }}
    strategy:
      fail-fast: false
      matrix:
        version:
<<<<<<< HEAD
          - '1.9'
=======
          - 'lts'
>>>>>>> 9ffb4d19
          - 'pre'
        os:
          - ubuntu-latest
          - macOS-latest
          - windows-latest
    steps:
      - uses: actions/checkout@v6
      - uses: julia-actions/setup-julia@v2
        with:
          version: ${{ matrix.version }}
<<<<<<< HEAD
      - uses: julia-actions/cache@v1
      - uses: julia-actions/julia-buildpkg@v1
      - uses: julia-actions/julia-runtest@v1
=======
      - uses: julia-actions/cache@v2
      - uses: julia-actions/julia-buildpkg@latest
      - uses: julia-actions/julia-runtest@latest
      - name: install and run packmol app (unix)
        if: runner.os != 'Windows' && matrix.version == 'pre' 
        shell: bash
        run: |
          echo "Testing packmol APP ... "
          julia -e 'import Pkg; Pkg.Apps.develop(path=".")'
          juliabin=`julia -e 'print(joinpath(Base.DEPOT_PATH[1],"bin"))'`
          echo "julia binary path: $juliabin"
          cd ./test/run_packmol
          $juliabin/packmol -i water_box.inp
          julia -e 'using Test; @test isfile("water_box.pdb")'
          echo "Testing packmol APP ... ok"
      - name: install and run packmol app (windows)
        if: runner.os == 'Windows' && matrix.version == 'pre'
        shell: pwsh
        run: |
          Write-Host "Testing packmol APP ... "
          julia -e 'import Pkg; Pkg.Apps.develop(path=".")'
          $juliabin = julia -e 'print(joinpath(Base.DEPOT_PATH[1],"bin"))'
          Write-Host "julia binary path: ${juliabin}"
          cd .\test\run_packmol
          & "$juliabin\packmol" -i water_box.inp
          julia -e 'using Test; @test isfile("water_box.pdb")'
          Write-Host "Testing packmol APP ... ok"
>>>>>>> 9ffb4d19
  docs:
    name: Documentation
    runs-on: ubuntu-latest
    steps:
      - uses: actions/checkout@v3
      - uses: julia-actions/setup-julia@v1
        with:
          version: '1'
      - run: |
          julia --project=docs -e '
            import Pkg; Pkg.add("Documenter")
            using Pkg
            Pkg.develop(PackageSpec(path=pwd()))
            Pkg.instantiate()'
      - run: |
          julia --project=docs -e '
            import Pkg; Pkg.add("Documenter")
            using Documenter: doctest
            using Packmol
            doctest(Packmol)'
      - run: julia --project=docs docs/make.jl
        env:
          GITHUB_TOKEN: ${{ secrets.GITHUB_TOKEN }}
          DOCUMENTER_KEY: ${{ secrets.DOCUMENTER_KEY }}

<|MERGE_RESOLUTION|>--- conflicted
+++ resolved
@@ -13,11 +13,7 @@
       fail-fast: false
       matrix:
         version:
-<<<<<<< HEAD
-          - '1.9'
-=======
           - 'lts'
->>>>>>> 9ffb4d19
           - 'pre'
         os:
           - ubuntu-latest
@@ -28,11 +24,6 @@
       - uses: julia-actions/setup-julia@v2
         with:
           version: ${{ matrix.version }}
-<<<<<<< HEAD
-      - uses: julia-actions/cache@v1
-      - uses: julia-actions/julia-buildpkg@v1
-      - uses: julia-actions/julia-runtest@v1
-=======
       - uses: julia-actions/cache@v2
       - uses: julia-actions/julia-buildpkg@latest
       - uses: julia-actions/julia-runtest@latest
@@ -60,7 +51,6 @@
           & "$juliabin\packmol" -i water_box.inp
           julia -e 'using Test; @test isfile("water_box.pdb")'
           Write-Host "Testing packmol APP ... ok"
->>>>>>> 9ffb4d19
   docs:
     name: Documentation
     runs-on: ubuntu-latest
