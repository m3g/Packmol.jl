<<<<<<< HEAD
using CellListMap: ParticleSystem, map_pairwise, map_pairwise!
using SPGBox: spgbox!
=======
using CellListMap
using StaticArrays
using SPGBox
>>>>>>> 62bc70fa

# Structure carrying the function and gradient of a monoatomic system,
# and the minimum distance between atoms so far.
mutable struct MonoAtomicFG{N,T}
    f::T
    g::Vector{SVector{N,T}}
    dmin::T
end

# Custom copy, reset and reducer functions
import CellListMap: copy_output, reset_output!, reducer
copy_output(x::MonoAtomicFG) = MonoAtomicFG(x.f, copy(x.g), x.dmin)
function reset_output!(output::MonoAtomicFG{N,T}) where {N,T}
    output.f = zero(T)
    fill!(output.g, zero(SVector{N,T}))
    output.dmin = typemax(T)
    return output
end
function reducer(x::MonoAtomicFG, y::MonoAtomicFG)
    x.f += y.f
    x.g .+= y.g
    x.dmin = min(x.dmin, y.dmin)
    return x
end

# Updates the function and gradient of the system given a pair of 
# particles within the cutoff.
function monoatomic_u_and_g!(x::T, y::T, i, j, d2, fg::MonoAtomicFG, tol) where {T}
    d = sqrt(d2)
    fg.dmin = min(d, fg.dmin)
    if d < tol
        fg.f += (d - tol)^2
        dv = y - x
        if d > 0
            dvdd = 2 * (d - tol) * dv / d
        else
            vrand = rand(T)
            vrand = (0.1 * tol) * vrand / norm(vrand)
            dvdd = 2 * (d - tol) * vrand
        end
        fg.g[i] -= dvdd
        fg.g[j] += dvdd
    end
    return fg
end

# Function that computes the function and gradient, and returns the function
# value and mutates the gradient array, to conform with the interface of SPGBox
function fg!(g, x, system, tol)
    # update positions in the system from x matrix
    for i in eachindex(system.xpositions)
        system.xpositions[i] = eltype(system.xpositions)(@view(x[:, i]))
    end
    map_pairwise!(
        (x, y, i, j, d2, fg) -> monoatomic_u_and_g!(x, y, i, j, d2, fg, tol),
        system,
    )
    # update gradient matrix from the gradient vector of vectors
    for i in eachindex(system.fg.g)
        g[:, i] .= system.fg.g[i]
    end
    return system.fg.f
end

function pack_monoatomic_callback(spgresult, system, tol, iprint)
    if spgresult.nit % iprint == 0
        println(
            " Iteration: ", spgresult.nit,
            " Minimum distance: ", min(system.fg.dmin, system.cutoff),
            " Function value: ", spgresult.f
        )
    end
    if system.fg.dmin > tol
        return true
    end
    return false
end

"""
    pack_monoatomic!(positions::AbstractVector{<:SVector{N,T}}, unitcell, tol)

Pack a monoatomic system with iniital positions `x` and distance tolerance `tol`,
into the unitcell defined by `unitcell`, considering periodic boundary conditions.

The unitcell can be a vector, in the case of orthorhombic cells, or a matrix, in the
case of triclinic cells.

The coordinates and the unitcells can be two- or three-dimensional. 

# Example

```julia-repl
julia> using Packmol, StaticArrays

julia> coordinates = 100 * rand(SVector{3,Float64}, 10^5);

julia> unitcell = [100.0, 100.0, 100.0]; tolerance = 2.0;

julia> pack_monoatomic!(coordinates, unitcell, tolerance)
```

After packing, the `coordinates` array will have updated positions for the
atoms without overlaps. 

"""
function pack_monoatomic!(
    positions::AbstractVector{<:SVector{N,T}},
    unitcell,
    tol;
    parallel::Bool=true,
    iprint=10
) where {N,T}
    #  The gradient vector will be allocated by SPGBox, as an auxiliary array
    x = copy(reinterpret(reshape, T, positions))
    auxvecs = SPGBox.VAux(x, zero(T))
    println("Initializing periodic system...")
    if unitcell isa AbstractMatrix
        volume = det(unitcell)
    else
        volume = prod(unitcell)
    end
    packing_tol = tol + tol/10 # this avoids slow convergence 
    ncells = min(volume / packing_tol^N, length(positions))
    cutoff = (volume / ncells)^(1/N)
    println("Using cell list cutoff: ", cutoff)
    println("Using packing tolerance: ", packing_tol)
    system = ParticleSystem(
        xpositions=positions,
        unitcell=unitcell,
        cutoff=cutoff,
        output=MonoAtomicFG(zero(T), similar(positions), typemax(T)),
        output_name=:fg,
        parallel=parallel,
    )
    # spgbox! is called with a single function that computes both the function
    # and the gradient, which in this case is better
    println("Packing...")
    spgboxresult = spgbox!(
        (g, x) -> fg!(g, x, system, packing_tol), x;
        callback=
        (spgresult) -> pack_monoatomic_callback(spgresult, system, tol, iprint),
        vaux=auxvecs,
        nitmax=1000
    )
    # update the positions vector with the new coordinates
    for i in eachindex(positions)
        positions[i] = eltype(positions)(@view(x[:, i]))
    end
    println(spgboxresult, "\n")
    println("Minimum distance obtained: ", min(system.fg.dmin, system.cutoff))
    for i in eachindex(positions)
        positions[i] = CellListMap.wrap_to_first(positions[i], system.unitcell)
    end
    return positions
end

@testitem "monoatomic gradient" begin
    using StaticArrays
    using FiniteDifferences
    using CellListMap
<<<<<<< HEAD
=======
    import Packmol: MonoAtomicFG, fg!
>>>>>>> 62bc70fa

    # Testing function that computes the function value with the definition 
    # of fg! above, to use finite-differences to check the gradient
    function f(x; dimension=2, unitcell=[1, 1], tol=0.1, parallel=false, return_grad=false)
        positions = [SVector{dimension}(x[i:i+dimension-1]) for i in 1:dimension:length(x)]
        system = ParticleSystem(
            xpositions=positions,
            unitcell=unitcell,
            cutoff=tol,
            output=Packmol.MonoAtomicFG(0.0, similar(positions), +Inf),
            output_name=:fg,
            parallel=parallel,
        )
        g = similar(x)
        if !return_grad
            return Packmol.fg!(g, x, system, tol)
        end
        f = Packmol.fg!(g, x, system, tol)
        return f, g
    end
    x = rand(2, 100)
    @test f(x; return_grad=true)[2] ≈ FiniteDifferences.grad(central_fdm(5, 1), f, x)[1] rtol = 1e-3
    @test f(x; return_grad=true, unitcell=[1 0.5; 0.5 1])[2] ≈
          FiniteDifferences.grad(central_fdm(5, 1), (x) ->
            f(x; unitcell=[1 0.5; 0.5 1]), x)[1] rtol = 1e-3
    x = rand(3, 100)
    @test f(x; dimension=3, unitcell=[1, 1, 1], return_grad=true)[2] ≈
          FiniteDifferences.grad(central_fdm(5, 1), (x) ->
            f(x; dimension=3, unitcell=[1, 1, 1]), x)[1] rtol = 1e-3
    @test f(x; dimension=3, unitcell=[1 0.5 0; 0 1 0.5; 0 0 1], return_grad=true)[2] ≈
          FiniteDifferences.grad(central_fdm(5, 1), (x) ->
            f(x; dimension=3, unitcell=[1 0.5 0; 0 1 0.5; 0 0 1]), x)[1] rtol = 1e-3

end # testitem gradient 


<|MERGE_RESOLUTION|>--- conflicted
+++ resolved
@@ -1,11 +1,5 @@
-<<<<<<< HEAD
 using CellListMap: ParticleSystem, map_pairwise, map_pairwise!
 using SPGBox: spgbox!
-=======
-using CellListMap
-using StaticArrays
-using SPGBox
->>>>>>> 62bc70fa
 
 # Structure carrying the function and gradient of a monoatomic system,
 # and the minimum distance between atoms so far.
@@ -166,10 +160,7 @@
     using StaticArrays
     using FiniteDifferences
     using CellListMap
-<<<<<<< HEAD
-=======
     import Packmol: MonoAtomicFG, fg!
->>>>>>> 62bc70fa
 
     # Testing function that computes the function value with the definition 
     # of fg! above, to use finite-differences to check the gradient
